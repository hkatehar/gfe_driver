/**
 * Copyright (C) 2019 Dean De Leo, email: dleo[at]cwi.nl
 *
 * This program is free software: you can redistribute it and/or modify
 * it under the terms of the GNU General Public License as published by
 * the Free Software Foundation, either version 3 of the License, or
 * (at your option) any later version.
 *
 * This program is distributed in the hope that it will be useful,
 * but WITHOUT ANY WARRANTY; without even the implied warranty of
 * MERCHANTABILITY or FITNESS FOR A PARTICULAR PURPOSE.  See the
 * GNU General Public License for more details.
 *
 * You should have received a copy of the GNU General Public License
 * along with this program.  If not, see <https://www.gnu.org/licenses/>.
 */

/**
 * Test the update interface on undirected graphs
 */

#include <iostream>
#include <memory>
#include <thread>
#include <unordered_set>
#include <vector>

#include "gtest/gtest.h"
#include "third-party/libcuckoo/cuckoohash_map.hh"

#include "configuration.hpp"
#include "graph/edge_stream.hpp"
#include "library/interface.hpp"
#include "library/baseline/adjacency_list.hpp"

#if defined(HAVE_LLAMA)
#include "library/llama/llama_class.hpp"
#endif

#if defined(HAVE_STINGER)
#include "library/stinger/stinger.hpp"
#endif

#if defined(HAVE_GRAPHONE)
#include "library/graphone/graphone.hpp"
#endif

#if defined(HAVE_LIVEGRAPH)
#include "library/livegraph/livegraph_driver.hpp"
#endif

#if defined(HAVE_TESEO)
#include "library/teseo/teseo_driver.hpp"
#endif

<<<<<<< HEAD
#if defined(HAVE_SORTLEDTON)
#include "library/sortledton/sortledton_driver.hpp"
#endif


=======
>>>>>>> b28beaeb
using namespace gfe::library;
using namespace std;

static std::unique_ptr<gfe::graph::WeightedEdgeStream> generate_edge_stream(uint64_t max_vector_id){
    vector<gfe::graph::WeightedEdge> edges;
    for(uint64_t i = 1; i < max_vector_id; i++){
        for(uint64_t j = i + 2; j < max_vector_id; j+=2){
            edges.push_back(gfe::graph::WeightedEdge{i, j, static_cast<double>(j * 1000 + i)});
        }
    }
    return make_unique<gfe::graph::WeightedEdgeStream>(edges);
}

static void sequential(shared_ptr<UpdateInterface> interface, bool edge_deletions = true, bool vertex_deletions = true, uint64_t num_vertices = 1024) {
    interface->on_main_init(1);
    interface->on_thread_init(0);

    // insert all edges
    unordered_set<uint64_t> vertices_contained;
    auto edge_list = generate_edge_stream(num_vertices);
    edge_list->permute();
    for(uint64_t i =0, sz = edge_list->num_edges(); i < sz; i++){
        auto edge = edge_list->get(i);
        auto p1 = vertices_contained.insert(edge.source());
        if(p1.second) interface->add_vertex(edge.source());
        auto p2 = vertices_contained.insert(edge.destination());
        if(p2.second) interface->add_vertex(edge.destination());

        // insert sometimes as <i, j> and sometimes as <j, i>
        if((edge.m_source + edge.m_destination) % 2 == 0){
            swap(edge.m_source, edge.m_destination);
        }
        bool added = interface->add_edge(edge);
        ASSERT_TRUE(added);
    }

    this_thread::sleep_for(1s);
    interface->build();

    // check all edges have been inserted
    ASSERT_EQ(interface->num_edges(), edge_list->num_edges());
    for(uint64_t i = 1; i < edge_list->max_vertex_id(); i++){
        for(uint64_t j = i +1; j < edge_list->max_vertex_id(); j++){
            if((i + j) % 2 == 0){ // the edge should be present
                ASSERT_TRUE(interface->has_edge(j, i)); // because it's undirected
                ASSERT_TRUE(interface->has_edge(i, j));

                uint32_t expected_value = j * 1000 + i;
              // TODO support weights
//                ASSERT_EQ(interface->get_weight(i, j), expected_value);
//                ASSERT_EQ(interface->get_weight(j, i), expected_value);
            } else {
                ASSERT_FALSE(interface->has_edge(i, j));
                ASSERT_FALSE(interface->has_edge(j, i));
            }
        }
    }

    if(edge_deletions){ // remove all edges from the graph
        edge_list->permute(gfe::configuration().seed() + 99942341);
        for(uint64_t i =0, sz = edge_list->num_edges(); i < sz; i++){
            auto edge = edge_list->get(i).edge();

            // remove sometimes as <i, j> and sometimes as <j, i>
            if((edge.m_source + edge.m_destination) % 3 == 0){
                swap(edge.m_source, edge.m_destination);
            }

            interface->remove_edge(edge);
        }

        interface->build(); // flush all deletions in LLAMA
        ASSERT_EQ(interface->num_edges(), 0);

        for(uint64_t i = 1; i < edge_list->max_vertex_id(); i++){
            for(uint64_t j = i +1; j < edge_list->max_vertex_id(); j++){
                ASSERT_FALSE(interface->has_edge(i, j));
                ASSERT_FALSE(interface->has_edge(j, i));
            }
        }

        // remove all vertices
        if(vertex_deletions){
            for(uint64_t vertex_id = 1; vertex_id <= edge_list->max_vertex_id(); vertex_id++){
                interface->remove_vertex(vertex_id);
            }
            interface->build(); // flush all changes
            ASSERT_EQ(interface->num_vertices(), 0);
        }
    }

    // done
    interface->on_thread_destroy(0);
    interface->on_main_destroy();
}

// Whether execute the tests inside #parallel() with multiple threads. Useful for GraphOne as the implementation of
// get weight is particularly slow
static bool parallel_check = false;

// Whether vertex deletions are supported by the interface. All libraries support them (more or less), but GraphOne
static bool parallel_vertex_deletions = true;

static void parallel(shared_ptr<UpdateInterface> interface, uint64_t num_vertices, int num_threads = 8, bool deletions = true) {
    assert(num_threads > 0);
    interface->on_main_init(num_threads);

    // insert all edges
    libcuckoo::cuckoohash_map<uint64_t, bool> vertices;
    shared_ptr<gfe::graph::WeightedEdgeStream> edge_list = generate_edge_stream(num_vertices);
    edge_list->permute();

    auto routine_insert_edges = [interface, edge_list, &vertices](int thread_id, uint64_t start, uint64_t length){
        interface->on_thread_init(thread_id);

        for(int64_t pos = start, end = start + length; pos < end; pos++){
            auto edge = edge_list->get(pos);

            if(vertices.insert(edge.source(), true)) interface->add_vertex(edge.source());
            if(vertices.insert(edge.destination(), true)) interface->add_vertex(edge.destination());

            // insert sometimes as <i, j> and sometimes as <j, i>
            if((edge.m_source + edge.m_destination) % 2 == 0){
                swap(edge.m_source, edge.m_destination);
            }

            // the function returns true if the edge has been inserted. Repeat the loop if it cannot insert the edge as one of
            // the vertices is still being inserted by another thread
            while( ! interface->add_edge(edge) ) { /* nop */ } ;
        }

        interface->on_thread_destroy(thread_id);
    };

    int64_t edges_per_thread = edge_list->num_edges() / num_threads;
    int64_t odd_threads = edge_list->num_edges() % num_threads;

    vector<thread> threads;
    int64_t start = 0;
    for(int thread_id = 0; thread_id < num_threads; thread_id ++){
        int64_t length = edges_per_thread + (thread_id < odd_threads);
        threads.emplace_back(routine_insert_edges, thread_id, start, length);
        start += length;
    }
    for(auto& t : threads) t.join();
    threads.clear();

    interface->on_thread_init(0);
    interface->build();
    //interface->dump();
    interface->on_thread_destroy(0);

    // check all edges have been inserted
    auto routine_check_edges = [interface, edge_list](int thread_id, int num_threads){
        interface->on_thread_init(thread_id);
        ASSERT_EQ(interface->num_edges(), edge_list->num_edges());
        for(uint64_t i = thread_id +1; i < edge_list->max_vertex_id(); i += num_threads){
            for(uint64_t j = i +1; j < edge_list->max_vertex_id(); j++){
                if((i + j) % 2 == 0){ // the edge should be present
<<<<<<< HEAD
                    ASSERT_TRUE(interface->has_edge(j, i)); // because it's undirected
                    ASSERT_TRUE(interface->has_edge(i, j));

=======
                    //cout << "check " << i << " -> " << j << endl;
                    ASSERT_TRUE(interface->has_edge(i, j));
                    //cout << "check " << j << " -> " << i << endl;
                    ASSERT_TRUE(interface->has_edge(j, i));
>>>>>>> b28beaeb
                    uint32_t expected_value = j * 1000 + i;
//                    ASSERT_EQ(interface->get_weight(i, j), expected_value); // TODO support weights
//                    ASSERT_EQ(interface->get_weight(j, i), expected_value);
                } else {
                    ASSERT_FALSE(interface->has_edge(i, j));
                    ASSERT_FALSE(interface->has_edge(j, i));
                }
            }
        }
        interface->on_thread_destroy(thread_id);
    };

    int num_threads_check = parallel_check ? num_threads : /* sequential */ 1;
    for(int thread_id = 0; thread_id < num_threads_check; thread_id ++){
        threads.emplace_back(routine_check_edges, thread_id, num_threads_check);
    }
    for(auto& t : threads) t.join();
    threads.clear();


    if(deletions){ // remove all edges from the graph
        edge_list->permute(gfe::configuration().seed() + 99942341);

        auto routine_remove_edges = [interface, edge_list](int thread_id, uint64_t start, uint64_t length){
            interface->on_thread_init(thread_id);

            for(int64_t pos = start, end = start + length; pos < end; pos++){
                auto edge = edge_list->get(pos).edge();

                // remove sometimes as <i, j> and sometimes as <j, i>
                if((edge.m_source + edge.m_destination) % 3 == 0){
                    swap(edge.m_source, edge.m_destination);
                }

                interface->remove_edge(edge);
            }

            interface->on_thread_destroy(thread_id);
        };
        threads.clear();
        start = 0;
        for(int thread_id = 0; thread_id < num_threads; thread_id ++){
            uint64_t length = edges_per_thread + (thread_id < odd_threads);
            threads.emplace_back(routine_remove_edges, thread_id, start, length);
            start += length;
        }
        for(auto& t : threads) t.join();

        // check all edges have been removed
        interface->on_thread_init(0);
        interface->build();
        ASSERT_EQ(interface->num_edges(), 0);
        for(uint64_t i = 1; i < edge_list->max_vertex_id(); i++){
            for(uint64_t j = i +1; j < edge_list->max_vertex_id(); j++){
                ASSERT_FALSE(interface->has_edge(i, j));
                ASSERT_FALSE(interface->has_edge(j, i));
            }
        }

        // remove all vertices from the graph
        if(parallel_vertex_deletions){
            auto routine_remove_vertices = [interface, edge_list](int thread_id, uint64_t start, uint64_t length){
                interface->on_thread_init(thread_id);

                for(int64_t pos = start, end = start + length; pos < end; pos++){
                    interface->remove_vertex(pos +1);
                }

                interface->on_thread_destroy(thread_id);
            };
            uint64_t vertices_per_thread = edge_list->max_vertex_id() / num_threads;
            odd_threads = edge_list->max_vertex_id() % num_threads;
            threads.clear();
            start = 0;
            for(int thread_id = 0; thread_id < num_threads; thread_id ++){
                uint64_t length = vertices_per_thread + (thread_id < odd_threads);
                threads.emplace_back(routine_remove_vertices, thread_id, start, length);
                start += length;
            }
            for(auto& t : threads) t.join();

            interface->build();
            ASSERT_EQ(interface->num_vertices(), 0);
        } // parallel_vertex_deletions
        interface->on_thread_destroy(0);
    }

    // done
    interface->on_main_destroy();
}

TEST(AdjacencyList, UpdatesUndirected){
    auto adjlist = make_shared<AdjacencyList>(/* directed */ false);
    sequential(adjlist);
    parallel(adjlist, 128);
    parallel(adjlist, 1024);
}

#if defined(HAVE_LLAMA)
TEST(LLAMA, UpdatesUndirected){
    auto llama = make_shared<LLAMAClass>(/* directed */ false);
    sequential(llama, /* perform deletions ? */ false);
    llama = make_shared<LLAMAClass>(/* directed */ false); // reinit as we didn't perform the deletions in `sequential'
    parallel(llama, 128);
    parallel(llama, 1024);
}
#endif

#if defined(HAVE_STINGER)
TEST(Stinger, UpdatesUndirected) {
    auto stinger = make_shared<Stinger>(/* directed */ false);
    sequential(stinger);
    parallel(stinger, 128);
    parallel(stinger, 1024);
}
#endif

#if defined(HAVE_GRAPHONE)
TEST(GraphOne, UpdatesUndirected){
    parallel_check = true; // global, check the weights in parallel
    parallel_vertex_deletions = false; // global, disable vertex deletions

    auto graphone = make_shared<GraphOne>(/* directed ? */ false, /* vtx dict ? */ true, /* blind writes ? */ false, /* ignore build = */ false, /* GAP impl ? */ false, 1ull << 24);
    sequential(graphone, true, false, 16);
    parallel(graphone, 32);

    parallel_check = false; // global, reset to the default value
    parallel_vertex_deletions = true; // global, reset to the default value
}
#endif

#if defined(HAVE_LIVEGRAPH)
TEST(LiveGraph, UpdatesUndirected) {
    parallel_check = true; // global, check the weights in parallel
    parallel_vertex_deletions = true; // global, enable vertex deletions

    auto livegraph = make_shared<LiveGraphDriver>(/* directed */ false);
    sequential(livegraph);
    parallel(livegraph, 128);
    parallel(livegraph, 1024);

    parallel_check = false; // global, reset to the default value
    parallel_vertex_deletions = true; // global, reset to the default value
}
#endif

#if defined(HAVE_TESEO)
TEST(Teseo, UpdatesUndirected){
    parallel_check = true; // global, check the weights in parallel
    parallel_vertex_deletions = true; // global, enable vertex deletions

    auto teseo = make_shared<TeseoDriver>(/* directed ? */ false);
    sequential(teseo);
    parallel(teseo, 128);
    parallel(teseo, 1024);

    parallel_check = false; // global, reset to the default value
    parallel_vertex_deletions = true; // global, reset to the default value
}
#endif

#if defined(HAVE_SORTLEDTON)
TEST(Sortledton, UpdatesUndirected){
    parallel_check = true; // global, check the weights in parallel
    parallel_vertex_deletions = false; // global, enable vertex deletions

    // TODO support deletions
    const auto max_vertex = 1024;
    auto sortledton = make_shared<SortledtonDriver>(/* directed ? */ false, false, max_vertex + 1, 512);
    sequential(sortledton, false, false, max_vertex);
    sortledton = make_shared<SortledtonDriver>(/* directed ? */ false, false, max_vertex + 1, 512);
    parallel(sortledton, 128, 8, false);
    sortledton = make_shared<SortledtonDriver>(/* directed ? */ false, false, max_vertex + 1, 512);
    parallel(sortledton, 1024, 8, false);

    parallel_check = false; // global, reset to the default value
    parallel_vertex_deletions = true; // global, reset to the default value
}
#endif<|MERGE_RESOLUTION|>--- conflicted
+++ resolved
@@ -53,14 +53,11 @@
 #include "library/teseo/teseo_driver.hpp"
 #endif
 
-<<<<<<< HEAD
 #if defined(HAVE_SORTLEDTON)
 #include "library/sortledton/sortledton_driver.hpp"
 #endif
 
 
-=======
->>>>>>> b28beaeb
 using namespace gfe::library;
 using namespace std;
 
@@ -220,16 +217,9 @@
         for(uint64_t i = thread_id +1; i < edge_list->max_vertex_id(); i += num_threads){
             for(uint64_t j = i +1; j < edge_list->max_vertex_id(); j++){
                 if((i + j) % 2 == 0){ // the edge should be present
-<<<<<<< HEAD
-                    ASSERT_TRUE(interface->has_edge(j, i)); // because it's undirected
-                    ASSERT_TRUE(interface->has_edge(i, j));
-
-=======
-                    //cout << "check " << i << " -> " << j << endl;
                     ASSERT_TRUE(interface->has_edge(i, j));
                     //cout << "check " << j << " -> " << i << endl;
                     ASSERT_TRUE(interface->has_edge(j, i));
->>>>>>> b28beaeb
                     uint32_t expected_value = j * 1000 + i;
 //                    ASSERT_EQ(interface->get_weight(i, j), expected_value); // TODO support weights
 //                    ASSERT_EQ(interface->get_weight(j, i), expected_value);
