--- conflicted
+++ resolved
@@ -79,26 +79,6 @@
 
     uint64_t random_vertex = numeric_limits<uint64_t>::max();
     int64_t num_validation_errors = -1; // -1 => no validation performed
-<<<<<<< HEAD
-    if(configuration().get_update_log().empty()){
-        LOG("[driver] Loading the graph from " << path_graph);
-        auto stream = make_shared<graph::WeightedEdgeStream> ( configuration().get_path_graph() );
-        stream->permute();
-        if(stream->num_edges() > 0) random_vertex = stream->get(0).m_source;
-
-        LOG("[driver] Number of concurrent threads: " << configuration().num_threads(THREADS_WRITE) );
-
-        if(configuration().measure_latency()) ERROR("[driver] InsertOnly, support for latency measurements removed");
-
-        InsertOnly experiment { impl_upd, stream, configuration().num_threads(THREADS_WRITE) };
-        experiment.set_build_frequency(chrono::milliseconds{ configuration().get_build_frequency() });
-        experiment.set_scheduler_granularity(1ull < 20);
-        experiment.execute();
-        if(configuration().has_database()) experiment.save();
-
-        if(configuration().validate_inserts() && impl_upd->can_be_validated()){  // TODO allow validation for sortledton
-            num_validation_errors = validate_updates(impl_upd, stream);
-=======
     if(configuration().is_load()){
         auto impl_load = dynamic_pointer_cast<library::LoaderInterface>(impl);
         if(impl_load.get() == nullptr){ ERROR("The library `" << configuration().get_library_name() << "' does not support loading"); }
@@ -114,7 +94,6 @@
         if(configuration().validate_inserts() && impl_load->can_be_validated()){
             auto stream = make_shared<graph::WeightedEdgeStream> ( configuration().get_path_graph() );
             num_validation_errors = validate_updates(impl_load, stream);
->>>>>>> b28beaeb
         }
 
         random_vertex = impl_rndvtx->get_random_vertex_id();
@@ -138,9 +117,10 @@
             experiment.execute();
             if(configuration().has_database()) experiment.save();
 
-            if(configuration().validate_inserts() && impl_upd->can_be_validated()){
-                num_validation_errors = validate_updates(impl_upd, stream);
-            }
+        // TODO allow validation for sortledton
+          if(configuration().validate_inserts() && impl_upd->can_be_validated()){
+              num_validation_errors = validate_updates(impl_upd, stream);
+          }
 
         } else {
             LOG("[driver] Number of concurrent threads: " << configuration().num_threads(THREADS_WRITE) );
